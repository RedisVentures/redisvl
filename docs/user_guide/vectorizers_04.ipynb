--- conflicted
+++ resolved
@@ -12,11 +12,8 @@
     "2. HuggingFace\n",
     "3. Vertex AI\n",
     "4. Cohere\n",
-<<<<<<< HEAD
-    "5. Bringing your own vectorizer\n",
-=======
     "5. Mistral AI\n",
->>>>>>> dc747881
+    "6. Bringing your own vectorizer\n",
     "\n",
     "Before running this notebook, be sure to\n",
     "1. Have installed ``redisvl`` and have that environment active for this notebook.\n",
@@ -509,53 +506,82 @@
    "cell_type": "markdown",
    "metadata": {},
    "source": [
-<<<<<<< HEAD
-    "### Custom Vectorizers\n",
-    "\n",
-    "RedisVL supports the use of other vectorizers and provides a class to enable compatibility with any function that generates a vector or vectors from string data"
-   ]
-  },
-  {
-   "cell_type": "code",
-   "execution_count": 6,
-   "metadata": {},
-   "outputs": [
-    {
-     "data": {
-      "text/plain": [
-       "[0.101, 0.101, 0.101, 0.101, 0.101, 0.101, 0.101, 0.101, 0.101, 0.101]"
-      ]
-     },
-     "execution_count": 6,
-     "metadata": {},
-     "output_type": "execute_result"
-    }
-   ],
-   "source": [
-    "from redisvl.utils.vectorize import CustomTextVectorizer\n",
-    "\n",
-    "def generate_embeddings(text_input):\n",
-    "    return [0.101] * 768\n",
-    "\n",
-    "custom_vectorizer = CustomTextVectorizer(generate_embeddings)\n",
-    "\n",
-    "custom_vectorizer.embed(\"This is a test sentence.\")[:10]"
-   ]
-  },
-  {
-   "cell_type": "markdown",
-   "metadata": {},
-   "source": [
-    "This enables the use of custom vectorizers with other RedisVL components"
-=======
-    "## Mistral AI\n",
-    "\n",
-    "[Mistral](https://console.mistral.ai/) offers LLM and embedding APIs you to implement into your product. The `MistralAITextVectorizer` makes it simple to use RedisVL with their embeddings model. You will need to install `mistralai`.\n",
+    "### Mistral AI\n",
+    "\n",
+    "[Mistral](https://console.mistral.ai/) offers LLM and embedding APIs for you to implement into your product. The `MistralAITextVectorizer` makes it simple to use RedisVL with their embeddings model.\n",
+    "You will need to install `mistralai`.\n",
     "\n",
     "```bash\n",
     "pip install mistralai\n",
     "```"
->>>>>>> dc747881
+   ]
+  },
+  {
+   "cell_type": "code",
+   "execution_count": 3,
+   "metadata": {},
+   "outputs": [
+    {
+     "name": "stdout",
+     "output_type": "stream",
+     "text": [
+      "Vector dimensions:  1024\n",
+      "[-0.02801513671875, 0.02532958984375, 0.04278564453125, 0.0185699462890625, 0.041015625, 0.006053924560546875, 0.03607177734375, -0.0030155181884765625, 0.0033893585205078125, -0.01390838623046875]\n"
+     ]
+    }
+   ],
+   "source": [
+    "from redisvl.utils.vectorize import MistralAITextVectorizer\n",
+    "\n",
+    "mistral = MistralAITextVectorizer()\n",
+    "\n",
+    "# mebed a sentence using their asyncronous method\n",
+    "test = await mistral.aembed(\"This is a test sentence.\")\n",
+    "print(\"Vector dimensions: \", len(test))\n",
+    "print(test[:10])"
+   ]
+  },
+  {
+   "cell_type": "markdown",
+   "metadata": {},
+   "source": [
+    "### Custom Vectorizers\n",
+    "\n",
+    "RedisVL supports the use of other vectorizers and provides a class to enable compatibility with any function that generates a vector or vectors from string data"
+   ]
+  },
+  {
+   "cell_type": "code",
+   "execution_count": 6,
+   "metadata": {},
+   "outputs": [
+    {
+     "data": {
+      "text/plain": [
+       "[0.101, 0.101, 0.101, 0.101, 0.101, 0.101, 0.101, 0.101, 0.101, 0.101]"
+      ]
+     },
+     "execution_count": 6,
+     "metadata": {},
+     "output_type": "execute_result"
+    }
+   ],
+   "source": [
+    "from redisvl.utils.vectorize import CustomTextVectorizer\n",
+    "\n",
+    "def generate_embeddings(text_input):\n",
+    "    return [0.101] * 768\n",
+    "\n",
+    "custom_vectorizer = CustomTextVectorizer(generate_embeddings)\n",
+    "\n",
+    "custom_vectorizer.embed(\"This is a test sentence.\")[:10]"
+   ]
+  },
+  {
+   "cell_type": "markdown",
+   "metadata": {},
+   "source": [
+    "This enables the use of custom vectorizers with other RedisVL components"
    ]
   },
   {
@@ -567,7 +593,6 @@
      "name": "stdout",
      "output_type": "stream",
      "text": [
-<<<<<<< HEAD
       "11:04:14 redisvl.index.index INFO   Index already exists, not overwriting.\n"
      ]
     },
@@ -593,22 +618,6 @@
     "\n",
     "cache.store(\"this is a test prompt\", \"this is a test response\")\n",
     "cache.check(\"this is also a test prompt\")"
-=======
-      "vector dimensions: 1024\n",
-      "[-0.02801513671875, 0.02532958984375, 0.04278564453125, 0.0185699462890625, 0.041015625, 0.006053924560546875, 0.03607177734375, -0.0030155181884765625, 0.0033893585205078125, -0.01390838623046875]\n"
-     ]
-    }
-   ],
-   "source": [
-    "from redisvl.utils.vectorize import MistralAITextVectorizer\n",
-    "\n",
-    "mistral = MistralAITextVectorizer()\n",
-    "\n",
-    "# embed a sentence using their asyncronous method\n",
-    "test = await mistral.aembed(\"This is a test sentence.\")\n",
-    "print(\"vector dimensions:\", len(test))\n",
-    "print(test[:10])"
->>>>>>> dc747881
    ]
   },
   {

--- conflicted
+++ resolved
@@ -67,14 +67,9 @@
         )
         return results
 
-<<<<<<< HEAD
-    @check_connected("_redis_conn")
-    def query(self, query: "BaseQuery") -> List["Result"]:
-        """Run a query on this index
-=======
+    @check_connected("_redis_conn")
     def query(self, query: BaseQuery) -> List[Dict[str, Any]]:
         """Run a query on this index.
->>>>>>> 0e7dde04
 
         This is similar to the search method, but takes a BaseQuery
         object directly (does not allow for the usage of a raw

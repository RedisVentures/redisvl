--- conflicted
+++ resolved
@@ -61,18 +61,13 @@
 pip install redisvl
 ```
 
-<<<<<<< HEAD
 This library supports the use of hiredis, so you can also install by running:
 
 ```bash
 pip install redisvl[hiredis]
 ```
 
-Then make sure to have Redis with the Search and Query capability running on Redis Cloud or
-locally in docker by running
-=======
 Then make sure to have [Redis](https://redis.io) accessible with Search & Query features enabled on [Redis Cloud](https://redis.com/try-free) or locally in docker with [Redis Stack](https://redis.io/docs/getting-started/install-stack/docker/):
->>>>>>> cf630f05
 
 ```bash
 docker run -d --name redis-stack -p 6379:6379 -p 8001:8001 redis/redis-stack:latest

name: Test Suite

on:
  pull_request:

  push:
    branches:
      - main

jobs:
  test:
    name: Python ${{ matrix.python-version }} - ${{ matrix.connection }} [redis-stack ${{matrix.redis-stack-version}}]
    runs-on: ubuntu-latest

    strategy:
      matrix:
        python-version: [3.8, 3.9, '3.10', 3.11, 'pypy-3.7', 'pypy-3.8', 'pypy-3.9']
        connection: ['hiredis', 'plain']
        redis-stack-version: ['latest', 'edge', '6.2.6-v9']

    services:
      redis:
        image: redis/redis-stack-server:${{matrix.redis-stack-version}}
        ports:
          - 6379:6379

    steps:
    - uses: actions/checkout@v2
    - name: Set up Python ${{ matrix.python-version }}
      uses: actions/setup-python@v4
      with:
        python-version: ${{ matrix.python-version }}
        cache: 'pip'

    - name: Install dependencies
      run: |
        python -m pip install --upgrade pip
        pip install .[dev,all]

    - name: Install hiredis if needed
      if: matrix.connection == 'hiredis'
      run: |
        pip install hiredis

    - name: Start Redis
      run: |
        REDIS_URL=redis://localhost:6379
        echo REDIS_URL=$REDIS_URL >> $GITHUB_ENV
<<<<<<< HEAD

=======
    - name: Authenticate to Google Cloud
      uses: google-github-actions/auth@v1
      with:
        credentials_json: ${{ secrets.GOOGLE_CREDENTIALS }}
>>>>>>> cf630f05
    - name: Run tests
      env:
        OPENAI_API_KEY: ${{ secrets.OPENAI_KEY }}
        GCP_LOCATION: ${{ secrets.GCP_LOCATION }}
        GCP_PROJECT_ID: ${{ secrets.GCP_PROJECT_ID }}
      run: |
        make test-cov
    - name: Run notebooks
      env:
        OPENAI_API_KEY: ${{ secrets.OPENAI_KEY }}
        GCP_LOCATION: ${{ secrets.GCP_LOCATION }}
        GCP_PROJECT_ID: ${{ secrets.GCP_PROJECT_ID }}
      run: |
        cd docs/ && treon -v --exclude="./examples/openai_qna.ipynb"
    - name: Publish coverage results
      uses: codecov/codecov-action@v2
      with:
        token: ${{ secrets.CODECOV_TOKEN }}
        fail_ci_if_error: true<|MERGE_RESOLUTION|>--- conflicted
+++ resolved
@@ -46,14 +46,11 @@
       run: |
         REDIS_URL=redis://localhost:6379
         echo REDIS_URL=$REDIS_URL >> $GITHUB_ENV
-<<<<<<< HEAD
 
-=======
     - name: Authenticate to Google Cloud
       uses: google-github-actions/auth@v1
       with:
         credentials_json: ${{ secrets.GOOGLE_CREDENTIALS }}
->>>>>>> cf630f05
     - name: Run tests
       env:
         OPENAI_API_KEY: ${{ secrets.OPENAI_KEY }}
